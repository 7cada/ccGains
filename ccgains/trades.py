--- conflicted
+++ resolved
@@ -732,8 +732,6 @@
     def append_binance_csv(
             self, file_name, which_data='trades', delimiter=',',
             skiprows=1,  default_timezone=tz.tzutc()):
-<<<<<<< HEAD
-=======
         """Import trades or transfers from a csv file from Binance and add them
         to this TradeHistory.
 
@@ -753,7 +751,6 @@
             of writing, but it may change in the future
 
         """
->>>>>>> f7746c4f
         wdata = which_data[:5].lower()
         if wdata not in ['trade', 'withd', 'depos', 'distr']:
             raise ValueError(
@@ -1186,8 +1183,6 @@
 
     def append_bittrex_csv(self, file_name, which_data='trades',
                            skiprows=1, delimiter=',', default_timezone=None):
-<<<<<<< HEAD
-=======
         """Import trades from a csv file exported from Bittrex.com and
         add them to this TradeHistory.
 
@@ -1209,7 +1204,6 @@
             local time (at the time of purchase) with transaction history
 
         """
->>>>>>> f7746c4f
         if which_data.lower() not in ['trades', 'transfers']:
             raise ValueError(
                 '`which_data` must be one of "trades" or'
